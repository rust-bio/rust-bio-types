// Copyright 2017 Nicholas Ingolia
// Licensed under the MIT license (http://opensource.org/licenses/MIT)
// This file may not be copied, modified, or distributed
// except according to those terms.

//! Spliced region on a named sequence, e.g., the reverse strand of
//! chromosome V, exon #1 at 166,885 through 166,875 and exon #2 at
//! 166,771 through 166,237.

use std::cmp::{max, min};
use std::convert::Into;
use std::fmt::{self, Display, Formatter};
use std::ops::Neg;
use std::str::FromStr;

use regex::Regex;

use crate::annot::contig::Contig;
use crate::annot::loc::Loc;
use crate::annot::pos::Pos;
use crate::annot::*;
use crate::strand::*;

// The spliced location representation inherently cannot represent
// "bad" splicing structures. Locations comprise a first exon length,
// with a vector of intron-length / exon-length pairs, all type usize
// and hence non-negative.
//
// The InEx data type used to represent intron-exon pairs after the
// first exon enforces an additional strict positivity constraint
// (i.e., >0) on the lengths. This further eliminates degeneracy in
// representations: only one unique set of positive-length exons with
// interleaved positive-length introns can represent a splicing
// structure.
mod inex {
    use std::slice::Iter;

    use super::SplicingError;

    #[derive(Debug, Clone, Hash, PartialEq, Eq)]
    pub struct InEx {
        intron_length: usize,
        exon_length: usize,
    }

    impl InEx {
        pub fn new(intron_length: usize, exon_length: usize) -> Result<Self, SplicingError> {
            if intron_length < 1 {
                Err(SplicingError::IntronLength)
            } else if exon_length < 1 {
                Err(SplicingError::ExonLength)
            } else {
                Ok(InEx {
                    intron_length,
                    exon_length,
                })
            }
        }
        pub fn intron_length(&self) -> usize {
            self.intron_length
        }
        pub fn exon_length(&self) -> usize {
            self.exon_length
        }
        pub fn length(&self) -> usize {
            self.intron_length + self.exon_length
        }
    }

    // Represent just the start (relative to the start of the location) and length of exons
    // Useful for internal coordinate math
    #[derive(Debug, Clone, Hash, PartialEq, Eq)]
    pub struct Ex {
        start: usize,
        length: usize,
    }

    impl Ex {
        pub fn start(&self) -> usize {
            self.start
        }
        pub fn length(&self) -> usize {
            self.length
        }
        pub fn end(&self) -> usize {
            self.start + self.length
        }
    }

    // Iterator over the Ex exons from lowest to highest coordinate
    pub struct Exes<'a> {
        state: ExesState,
        curr_start: usize,
        rest: Iter<'a, InEx>,
    }

    enum ExesState {
        FirstExon(usize),
        LaterExon,
    }

    impl<'a> Exes<'a> {
        pub fn new(exon_0_length: usize, inexes: &'a [InEx]) -> Self {
            Exes {
                state: ExesState::FirstExon(exon_0_length),
                curr_start: 0,
                rest: inexes.iter(),
            }
        }
    }

    impl<'a> Iterator for Exes<'a> {
        type Item = Ex;

        fn next(&mut self) -> Option<Ex> {
            match self.state {
                ExesState::FirstExon(len) => {
                    let ex = Ex {
                        start: self.curr_start,
                        length: len,
                    };
                    self.curr_start += len;
                    self.state = ExesState::LaterExon;
                    Some(ex)
                }
                ExesState::LaterExon => match self.rest.next() {
                    Some(inex) => {
                        let ex = Ex {
                            start: self.curr_start + inex.intron_length(),
                            length: inex.exon_length(),
                        };
                        self.curr_start += inex.length();
                        Some(ex)
                    }
                    None => None,
                },
            }
        }
    }

    // Represent just the start (relative to the start of the location) and length of introns
    // Useful for internal coordinate math
    #[derive(Debug, Clone, Hash, PartialEq, Eq)]
    pub struct In {
        start: usize,
        length: usize,
    }

    #[allow(dead_code)]
    impl In {
        pub fn start(&self) -> usize {
            self.start
        }
        pub fn length(&self) -> usize {
            self.length
        }
        pub fn end(&self) -> usize {
            self.start + self.length
        }
    }

    // Iterator over the Ex introns from lowest to highest coordinate
    pub struct Ins<'a> {
        curr_start: usize,
        rest: Iter<'a, InEx>,
    }

    impl<'a> Ins<'a> {
        #[allow(dead_code)]
        pub fn new(exon_0_length: usize, inexes: &'a [InEx]) -> Self {
            Ins {
                curr_start: exon_0_length,
                rest: inexes.iter(),
            }
        }
    }

    impl<'a> Iterator for Ins<'a> {
        type Item = In;

        fn next(&mut self) -> Option<In> {
            match self.rest.next() {
                Some(inex) => {
                    let intr = In {
                        start: self.curr_start,
                        length: inex.intron_length(),
                    };
                    self.curr_start += inex.length();
                    Some(intr)
                }
                None => None,
            }
        }
    }
}

/// Spliced sequence annotation on a particular, named sequence
/// (e.g. a chromosome).
///
/// Parameterized over the type of the reference sequence identifier
/// and over the strandedness of the position.
///
/// The display format for a `Spliced` is
/// _chr:start_0-end_0;start_1-end_1;...;start_N-end_N(+/-/.)_. The
/// boundaries for each individual exon are given as a half-open
/// 0-based interval, like the Rust `Range` and BED format.
///
/// ```
/// # use bio_types::strand::ReqStrand;
/// # use bio_types::annot::AnnotError;
/// # use bio_types::annot::spliced::{Spliced,SplicingError};
/// # fn try_main() -> Result<(), Box<SplicingError>> {
/// let tad3 = Spliced::with_lengths_starts("chrXII".to_owned(), 765265,
///                                         &vec![808,52,109], &vec![0,864,984],
///                                         ReqStrand::Reverse)?;
/// assert_eq!(tad3.to_string(), "chrXII:765265-766073;766129-766181;766249-766358(-)");
/// let tad3_exons = tad3.exon_contigs();
/// assert_eq!(tad3_exons.len(), 3);
/// assert_eq!(tad3_exons[0].to_string(), "chrXII:766249-766358(-)");
/// assert_eq!(tad3_exons[1].to_string(), "chrXII:766129-766181(-)");
/// assert_eq!(tad3_exons[2].to_string(), "chrXII:765265-766073(-)");
/// # Ok(())
/// # }
/// # fn main() { try_main().unwrap(); }
/// ```
#[derive(Debug, Clone, Hash, PartialEq, Eq)]
pub struct Spliced<R, S> {
    refid: R,
    start: isize,
    exon_0_length: usize,
    inexes: Vec<inex::InEx>,
    strand: S,
}

impl<R, S> Spliced<R, S> {
    /// Construct a new, single-exon "spliced" location
    ///
    /// ```
    /// use std::rc::Rc;
    /// use bio_types::annot::spliced::Spliced;
    /// use bio_types::strand::ReqStrand;
    /// let chr = Rc::new("chrX".to_owned());
    /// let tma22 = Spliced::new(chr, 461829, 462426 - 461829, ReqStrand::Forward);
    /// ```
    pub fn new(refid: R, start: isize, exon_0_length: usize, strand: S) -> Self {
        Spliced {
            refid,
            start,
            exon_0_length,
            inexes: Vec::new(),
            strand,
        }
    }

    /// Construct a multi-exon "spliced" location using BED-style exon
    /// starts and lengths.
    pub fn with_lengths_starts(
        refid: R,
        start: isize,
        exon_lengths: &[usize],
        exon_starts: &[usize],
        strand: S,
    ) -> Result<Self, SplicingError> {
        if exon_starts.is_empty() {
            return Err(SplicingError::NoExons);
        } else if exon_starts[0] != 0 {
            return Err(SplicingError::BlockStart);
        } else if exon_starts.len() != exon_lengths.len() {
            return Err(SplicingError::BlockMismatch);
        }

        let exon_0_length = exon_lengths[0];
        let mut intron_start = exon_0_length;
        let mut inexes = Vec::new();
        for exno in 1..exon_starts.len() {
            let exon_start = exon_starts[exno];
            if intron_start >= exon_start {
                return Err(SplicingError::BlockOverlap);
            }
            let intron_length = exon_start - intron_start;
            let exon_length = exon_lengths[exno];
            if exon_length == 0 {
                return Err(SplicingError::ExonLength);
            }
            inexes.push(inex::InEx::new(intron_length, exon_length)?);
            intron_start = exon_start + exon_length;
        }

        Ok(Spliced {
            refid,
            start,
            exon_0_length,
            inexes,
            strand,
        })
    }

    /// Number of exons
    pub fn exon_count(&self) -> usize {
        self.inexes.len() + 1
    }

    // This is the unique representation for zero-length Spliced
    // locations, because InEx pairs have positive lengths for both
    // introns and exons.
    #[allow(dead_code)]
    fn is_zero_length(&self) -> bool {
        self.exon_0_length == 0 && self.inexes.is_empty()
    }

    fn exes(&self) -> inex::Exes {
        inex::Exes::new(self.exon_0_length, &self.inexes)
    }

    /// Vector of exon starting positions, relative to the start of
    /// the location overall.
    ///
    /// These positions run from left to right on the reference
    /// sequence, regardless of the location's strand.
    pub fn exon_starts(&self) -> Vec<usize> {
        let mut starts = vec![0];
        let mut intron_start = self.exon_0_length;
        for inex in self.inexes.iter() {
            starts.push(intron_start + inex.intron_length());
            intron_start += inex.length();
        }
        starts
    }

    /// Vector of exon lengths.
    ///
    /// Exon lengths are given from left to right on the reference
    /// sequence, regardless of the location's strand.
    pub fn exon_lengths(&self) -> Vec<usize> {
        let mut lengths = vec![self.exon_0_length];
        for inex in self.inexes.iter() {
            lengths.push(inex.exon_length());
        }
        lengths
    }

    /// Total length of exons only.
    ///
    /// The `length` method from the `Loc` trait returns the total
    /// length spanned by the annotation, including both introns and
    /// exons.
    pub fn exon_total_length(&self) -> usize {
        self.exes().map(|e| e.length()).sum()
    }

    /// Convert into a stranded sequence location on the specified strand
    pub fn into_stranded(self, strand: ReqStrand) -> Spliced<R, ReqStrand> {
        Spliced {
            refid: self.refid,
            start: self.start,
            exon_0_length: self.exon_0_length,
            inexes: self.inexes,
            strand,
        }
    }

    pub fn contig_cover(self) -> Contig<R, S> {
        let length = self.length();
        Contig::new(self.refid, self.start, length, self.strand)
    }

    // Get exons in reference sequence order.
    fn exon_contigs_vec(&self) -> Vec<Contig<R, S>>
    where
        R: Clone,
        S: Copy,
    {
        let mut exons = Vec::new();

        for ex in self.exes() {
            exons.push(Contig::new(
                self.refid().clone(),
                self.start + ex.start() as isize,
                ex.length(),
                self.strand,
            ));
        }

        exons
    }
}

impl<R> Spliced<R, ReqStrand> {
    pub fn exon_contigs(&self) -> Vec<Contig<R, ReqStrand>>
    where
        R: Clone,
    {
        let mut exons = self.exon_contigs_vec();
        if self.strand == ReqStrand::Reverse {
            exons.reverse()
        }
        exons
    }
}

impl<R, S> Loc for Spliced<R, S> {
    type RefID = R;
    type Strand = S;
    fn refid(&self) -> &R {
        &self.refid
    }
    fn start(&self) -> isize {
        self.start
    }
    fn length(&self) -> usize {
        let mut len = self.exon_0_length;
        for inex in self.inexes.iter() {
            len += inex.length()
        }
        len
    }
    fn strand(&self) -> S
    where
        S: Copy,
    {
        self.strand
    }

    fn pos_into<T>(&self, pos: &Pos<Self::RefID, T>) -> Option<Pos<(), T>>
    where
        Self::RefID: Eq,
        Self::Strand: Into<ReqStrand> + Copy,
        T: Neg<Output = T> + Copy,
    {
<<<<<<< HEAD
        if self.refid != *pos.refid() || pos.pos() < self.start {
=======
        if (self.refid != *pos.refid()) || pos.pos() < self.start {
>>>>>>> 970532ce
            return None;
        }

        let pos_offset = (pos.pos() - self.start) as usize;

        let mut offset_before = 0;
        for ex in self.exes() {
            if pos_offset >= ex.start() && pos_offset < ex.end() {
                let offset = (offset_before + pos_offset - ex.start()) as isize;
                let into = match self.strand().into() {
                    ReqStrand::Forward => Pos::new((), offset, pos.strand()),
                    ReqStrand::Reverse => Pos::new(
                        (),
                        self.exon_total_length() as isize - (offset + 1),
                        -pos.strand(),
                    ),
                };
                return Some(into);
            }
            offset_before += ex.length();
        }

        None
    }

    fn pos_outof<Q, T>(&self, pos: &Pos<Q, T>) -> Option<Pos<Self::RefID, T>>
    where
        Self::RefID: Clone,
        Self::Strand: Into<ReqStrand> + Copy,
        T: Neg<Output = T> + Copy,
    {
        let mut offset = match self.strand().into() {
            ReqStrand::Forward => pos.pos(),
            ReqStrand::Reverse => self.exon_total_length() as isize - (pos.pos() + 1),
        };

        if offset < 0 {
            return None;
        }

        for ex in self.exes() {
            if offset < ex.length() as isize {
                return Some(Pos::new(
                    self.refid.clone(),
                    self.start + ex.start() as isize + offset,
                    self.strand.into().on_strand(pos.strand()),
                ));
            }
            offset -= ex.length() as isize;
        }

        None
    }

    fn contig_intersection<T>(&self, contig: &Contig<Self::RefID, T>) -> Option<Self>
    where
        Self::RefID: PartialEq + Clone,
        Self::Strand: Copy,
    {
        if self.refid() != contig.refid() {
            return None;
        }

        let contig_rel_start = if contig.start() < self.start {
            0
        } else {
            (contig.start() - self.start) as usize
        };
        let contig_end = contig.start() + contig.length() as isize;
        let contig_rel_end = if contig_end < self.start {
            0
        } else {
            (contig_end - self.start) as usize
        };

        let mut exon_lengths = Vec::new();
        let mut exon_starts = Vec::new();

        for ex in self.exes() {
            let start = max(contig_rel_start, ex.start());
            let end = min(contig_rel_end, ex.end());

            if start < end {
                exon_starts.push(start - contig_rel_start);
                exon_lengths.push(end - start);
            }
        }

        if !exon_starts.is_empty() {
            let first_start = exon_starts[0];
            for start in exon_starts.iter_mut() {
                *start -= first_start;
            }
            let ixn = Self::with_lengths_starts(
                self.refid.clone(),
                max(self.start, contig.start()) + first_start as isize,
                &exon_lengths,
                &exon_starts,
                self.strand,
            )
            .unwrap_or_else(|e| {
                panic!(
                    "Creating intersection spliced: {:?} for {:?} {:?}",
                    e, exon_lengths, exon_starts
                )
            });

            Some(ixn)
        } else {
            None
        }
    }
}

impl<R, S> Display for Spliced<R, S>
where
    R: Display,
    S: Display,
{
    fn fmt(&self, f: &mut Formatter) -> fmt::Result {
        write!(f, "{}:", self.refid)?;

        let mut sep = false;
        for ex in self.exes() {
            let ex_start = self.start + ex.start() as isize;
            write!(
                f,
                "{}{}-{}",
                if sep { ";" } else { "" },
                ex_start,
                ex_start + ex.length() as isize
            )?;
            sep = true;
        }
        write!(f, "{}", self.strand)
    }
}

impl<R, S> FromStr for Spliced<R, S>
where
    R: From<String>,
    S: FromStr<Err = StrandError>,
{
    type Err = ParseAnnotError;

    fn from_str(s: &str) -> Result<Self, Self::Err> {
        lazy_static! {
            static ref SPLICED_RE: Regex =
                Regex::new(r"^(.*):(\d+)-(\d+)((?:;\d+-\d+)*)(\([+-]\))?$").unwrap();
            static ref EXON_RE: Regex = Regex::new(r";(\d+)-(\d+)").unwrap();
        }

        let cap = SPLICED_RE.captures(s).ok_or(ParseAnnotError::BadAnnot)?;

        let mut starts = Vec::new();
        let mut lengths = Vec::new();

        let first_start = cap[2].parse::<isize>().map_err(ParseAnnotError::ParseInt)?;
        let first_end = cap[3].parse::<isize>().map_err(ParseAnnotError::ParseInt)?;
        let strand = cap[5].parse::<S>().map_err(ParseAnnotError::ParseStrand)?;

        starts.push(0);
        lengths.push((first_end - first_start) as usize);

        let exon_caps = EXON_RE.captures_iter(&cap[4]);

        for exon_cap in exon_caps {
            let next_start = exon_cap[1]
                .parse::<isize>()
                .map_err(ParseAnnotError::ParseInt)?;
            let next_end = exon_cap[2]
                .parse::<isize>()
                .map_err(ParseAnnotError::ParseInt)?;
            starts.push((next_start - first_start) as usize);
            lengths.push((next_end - next_start) as usize);
        }

        let spliced = Spliced::with_lengths_starts(
            R::from(cap[1].to_owned()),
            first_start,
            lengths.as_slice(),
            starts.as_slice(),
            strand,
        )
        .map_err(ParseAnnotError::Splicing)?;
        Ok(spliced)
    }
}

impl<R> From<Spliced<R, ReqStrand>> for Spliced<R, Strand> {
    fn from(x: Spliced<R, ReqStrand>) -> Self {
        Spliced {
            refid: x.refid,
            start: x.start,
            exon_0_length: x.exon_0_length,
            inexes: x.inexes,
            strand: match x.strand {
                ReqStrand::Forward => Strand::Forward,
                ReqStrand::Reverse => Strand::Reverse,
            },
        }
    }
}

impl<R> From<Spliced<R, NoStrand>> for Spliced<R, Strand> {
    fn from(x: Spliced<R, NoStrand>) -> Self {
        Spliced {
            refid: x.refid,
            start: x.start,
            exon_0_length: x.exon_0_length,
            inexes: x.inexes,
            strand: Strand::Unknown,
        }
    }
}

impl<R> From<Spliced<R, Strand>> for Spliced<R, NoStrand> {
    fn from(x: Spliced<R, Strand>) -> Self {
        Spliced {
            refid: x.refid,
            start: x.start,
            exon_0_length: x.exon_0_length,
            inexes: x.inexes,
            strand: NoStrand::Unknown,
        }
    }
}

impl<R> From<Spliced<R, ReqStrand>> for Spliced<R, NoStrand> {
    fn from(x: Spliced<R, ReqStrand>) -> Self {
        Spliced {
            refid: x.refid,
            start: x.start,
            exon_0_length: x.exon_0_length,
            inexes: x.inexes,
            strand: NoStrand::Unknown,
        }
    }
}

/// Default stranded sequence position on a reference sequence named
/// by a `String`.
pub type SeqSplicedStranded = Spliced<String, ReqStrand>;

/// Default unstranded sequence position on a reference sequence named
/// by a `String`
pub type SeqSplicedUnstranded = Spliced<String, NoStrand>;

quick_error! {
    #[derive(Debug, Clone)]
    pub enum SplicingError {
        IntronLength {
            description("Invalid (non-positive) intron length")
        }
        ExonLength {
            description("Invalid (non-positive) exon length")
        }
        NoExons {
            description("No exons")
        }
        BlockStart {
            description("Exons do not start at position 0")
        }
        BlockMismatch {
            description("Number of exon starts != number of exon lengths")
        }
        BlockOverlap {
            description("Exon blocks overlap")
        }
    }
}

#[cfg(test)]
mod tests {
    use super::*;

    #[test]
    fn length_start_to_contig() {
        //chrV    166236  166885  YER007C-A       0       -       166236  166885  0       2       535,11, 0,638,
        let tma20 = Spliced::with_lengths_starts(
            "chrV".to_owned(),
            166236,
            &vec![535, 11],
            &vec![0, 638],
            ReqStrand::Reverse,
        )
        .unwrap();
        assert_eq!(tma20.exon_starts(), vec![0, 638]);
        assert_eq!(tma20.exon_lengths(), vec![535, 11]);
        assert_eq!(tma20.to_string(), "chrV:166236-166771;166874-166885(-)");
        assert_eq!(
            tma20,
            tma20
                .to_string()
                .parse::<Spliced<String, ReqStrand>>()
                .unwrap()
        );
        let tma20_exons = tma20.exon_contigs();
        assert_eq!(tma20_exons.len(), 2);
        assert_eq!(tma20_exons[0].to_string(), "chrV:166874-166885(-)");
        assert_eq!(tma20_exons[1].to_string(), "chrV:166236-166771(-)");

        //chrXVI  173151  174702  YPL198W 0       +       173151  174702  0       3       11,94,630,      0,420,921,
        let rpl7b = Spliced::with_lengths_starts(
            "chrXVI".to_owned(),
            173151,
            &vec![11, 94, 630],
            &vec![0, 420, 921],
            ReqStrand::Forward,
        )
        .unwrap();
        assert_eq!(
            rpl7b.to_string(),
            "chrXVI:173151-173162;173571-173665;174072-174702(+)"
        );
        assert_eq!(
            rpl7b,
            rpl7b
                .to_string()
                .parse::<Spliced<String, ReqStrand>>()
                .unwrap()
        );
        let rpl7b_exons = rpl7b.exon_contigs();
        assert_eq!(rpl7b_exons.len(), 3);
        assert_eq!(rpl7b_exons[0].to_string(), "chrXVI:173151-173162(+)");
        assert_eq!(rpl7b_exons[1].to_string(), "chrXVI:173571-173665(+)");
        assert_eq!(rpl7b_exons[2].to_string(), "chrXVI:174072-174702(+)");

        //chrXII  765265  766358  YLR316C 0       -       765265  766358  0       3       808,52,109,     0,864,984,
        let tad3 = Spliced::with_lengths_starts(
            "chrXII".to_owned(),
            765265,
            &vec![808, 52, 109],
            &vec![0, 864, 984],
            ReqStrand::Reverse,
        )
        .unwrap();
        assert_eq!(
            tad3.to_string(),
            "chrXII:765265-766073;766129-766181;766249-766358(-)"
        );
        assert_eq!(
            tad3,
            tad3.to_string()
                .parse::<Spliced<String, ReqStrand>>()
                .unwrap()
        );
        let tad3_exons = tad3.exon_contigs();
        assert_eq!(tad3_exons.len(), 3);
        assert_eq!(tad3_exons[0].to_string(), "chrXII:766249-766358(-)");
        assert_eq!(tad3_exons[1].to_string(), "chrXII:766129-766181(-)");
        assert_eq!(tad3_exons[2].to_string(), "chrXII:765265-766073(-)");
    }

    fn test_into_outof(
        loc: &Spliced<String, ReqStrand>,
        outstr: &str,
        in_offset: isize,
        in_strand: ReqStrand,
    ) -> () {
        let p0 = outstr.parse::<Pos<String, ReqStrand>>().unwrap();
        let p0_into_expected = Pos::new((), in_offset, in_strand);
        let p0_into_actual = loc.pos_into(&p0);
        let p0_back_out_actual = loc.pos_outof(&p0_into_expected);
        println!(
            "{}\t{}\t{:?}\t{:?}\t{:?}",
            outstr, p0, p0_into_expected, p0_into_actual, p0_back_out_actual
        );
        assert!(Some(p0_into_expected).same(&p0_into_actual));
        assert!(Some(p0).same(&p0_back_out_actual));
    }

    fn test_no_into(loc: &Spliced<String, ReqStrand>, outstr: &str) -> () {
        let p0 = outstr.parse::<Pos<String, ReqStrand>>().unwrap();
        assert!(None.same(&loc.pos_into(&p0)));
    }

    #[test]
    fn into_outof() {
        //chrXVI  173151  174702  YPL198W 0       +       173151  174702  0       3       11,94,630,      0,420,921,
        let rpl7b = Spliced::with_lengths_starts(
            "chrXVI".to_owned(),
            173151,
            &vec![11, 94, 630],
            &vec![0, 420, 921],
            ReqStrand::Forward,
        )
        .unwrap();
        let p0_into = Pos::new((), -1, ReqStrand::Forward);
        assert!(None.same(&rpl7b.pos_outof(&p0_into)));

        test_no_into(&rpl7b, "chrXVI:173150(+)");
        test_into_outof(&rpl7b, "chrXVI:173151(+)", 0, ReqStrand::Forward);
        test_into_outof(&rpl7b, "chrXVI:173152(-)", 1, ReqStrand::Reverse);
        test_into_outof(&rpl7b, "chrXVI:173161(+)", 10, ReqStrand::Forward);
        test_no_into(&rpl7b, "chrXVI:173162(+)");
        test_no_into(&rpl7b, "chrXVI:173570(+)");
        test_into_outof(&rpl7b, "chrXVI:173571(+)", 11, ReqStrand::Forward);
        test_into_outof(&rpl7b, "chrXVI:173664(+)", 104, ReqStrand::Forward);
        test_no_into(&rpl7b, "chrXVI:173665(+)");
        test_no_into(&rpl7b, "chrXVI:174071(+)");
        test_into_outof(&rpl7b, "chrXVI:174072(+)", 105, ReqStrand::Forward);
        test_into_outof(&rpl7b, "chrXVI:174701(+)", 734, ReqStrand::Forward);
        test_no_into(&rpl7b, "chrXVI:174702(+)");

        let p0_into = Pos::new((), 735, ReqStrand::Forward);
        assert!(None.same(&rpl7b.pos_outof(&p0_into)));

        //chrXII  765265  766358  YLR316C 0       -       765265  766358  0       3       808,52,109,     0,864,984,
        let tad3 = Spliced::with_lengths_starts(
            "chrXII".to_owned(),
            765265,
            &vec![808, 52, 109],
            &vec![0, 864, 984],
            ReqStrand::Reverse,
        )
        .unwrap();

        let p0_into = Pos::new((), -1, ReqStrand::Forward);
        assert!(None.same(&tad3.pos_outof(&p0_into)));

        test_no_into(&tad3, "chrXII:765264(-)");
        test_into_outof(&tad3, "chrXII:765265(-)", 968, ReqStrand::Forward);
        test_into_outof(&tad3, "chrXII:765266(+)", 967, ReqStrand::Reverse);
        test_into_outof(&tad3, "chrXII:766072(-)", 161, ReqStrand::Forward);
        test_no_into(&tad3, "chrXII:766073(-)");

        test_no_into(&tad3, "chrXII:766128(-)");
        test_into_outof(&tad3, "chrXII:766129(-)", 160, ReqStrand::Forward);
        test_into_outof(&tad3, "chrXII:766180(-)", 109, ReqStrand::Forward);
        test_no_into(&tad3, "chrXII:766181(-)");

        test_no_into(&tad3, "chrXII:766248(-)");
        test_into_outof(&tad3, "chrXII:766249(-)", 108, ReqStrand::Forward);
        test_into_outof(&tad3, "chrXII:766357(-)", 0, ReqStrand::Forward);
        test_no_into(&tad3, "chrXII:766358(-)");

        let p0_into = Pos::new((), 969, ReqStrand::Forward);
        assert!(None.same(&tad3.pos_outof(&p0_into)));
    }

    fn test_contig_ixn(
        spl: &Spliced<String, ReqStrand>,
        cb_str: &str,
        cab_str: Option<String>,
    ) -> () {
        let cb = cb_str.parse::<Contig<String, ReqStrand>>().unwrap();
        match spl.contig_intersection(&cb) {
            None => assert_eq!(None, cab_str),
            Some(cab) => assert_eq!(Some(cab.to_string()), cab_str),
        };
    }

    #[test]
    fn intersection() {
        //chrXVI  173151  174702  YPL198W 0       +       173151  174702  0       3       11,94,630,      0,420,921,
        let rpl7b = Spliced::with_lengths_starts(
            "chrXVI".to_owned(),
            173151,
            &vec![11, 94, 630],
            &vec![0, 420, 921],
            ReqStrand::Forward,
        )
        .unwrap();

        test_contig_ixn(
            &rpl7b,
            "chrXVI:173000-175000(+)",
            Some("chrXVI:173151-173162;173571-173665;174072-174702(+)".to_owned()),
        );

        test_contig_ixn(
            &rpl7b,
            "chrXVI:173150-175000(+)",
            Some("chrXVI:173151-173162;173571-173665;174072-174702(+)".to_owned()),
        );
        test_contig_ixn(
            &rpl7b,
            "chrXVI:173151-175000(+)",
            Some("chrXVI:173151-173162;173571-173665;174072-174702(+)".to_owned()),
        );
        test_contig_ixn(
            &rpl7b,
            "chrXVI:173152-175000(+)",
            Some("chrXVI:173152-173162;173571-173665;174072-174702(+)".to_owned()),
        );
        test_contig_ixn(
            &rpl7b,
            "chrXVI:173155-175000(+)",
            Some("chrXVI:173155-173162;173571-173665;174072-174702(+)".to_owned()),
        );
        test_contig_ixn(
            &rpl7b,
            "chrXVI:173161-175000(+)",
            Some("chrXVI:173161-173162;173571-173665;174072-174702(+)".to_owned()),
        );
        test_contig_ixn(
            &rpl7b,
            "chrXVI:173162-175000(+)",
            Some("chrXVI:173571-173665;174072-174702(+)".to_owned()),
        );
        test_contig_ixn(
            &rpl7b,
            "chrXVI:173500-175000(+)",
            Some("chrXVI:173571-173665;174072-174702(+)".to_owned()),
        );
        test_contig_ixn(
            &rpl7b,
            "chrXVI:173570-175000(+)",
            Some("chrXVI:173571-173665;174072-174702(+)".to_owned()),
        );
        test_contig_ixn(
            &rpl7b,
            "chrXVI:173571-175000(+)",
            Some("chrXVI:173571-173665;174072-174702(+)".to_owned()),
        );
        test_contig_ixn(
            &rpl7b,
            "chrXVI:173572-175000(+)",
            Some("chrXVI:173572-173665;174072-174702(+)".to_owned()),
        );
        test_contig_ixn(
            &rpl7b,
            "chrXVI:173600-175000(+)",
            Some("chrXVI:173600-173665;174072-174702(+)".to_owned()),
        );
        test_contig_ixn(
            &rpl7b,
            "chrXVI:173664-175000(+)",
            Some("chrXVI:173664-173665;174072-174702(+)".to_owned()),
        );
        test_contig_ixn(
            &rpl7b,
            "chrXVI:173665-175000(+)",
            Some("chrXVI:174072-174702(+)".to_owned()),
        );
        test_contig_ixn(
            &rpl7b,
            "chrXVI:174100-175000(+)",
            Some("chrXVI:174100-174702(+)".to_owned()),
        );
        test_contig_ixn(&rpl7b, "chrXVI:174800-175000(+)", None);

        test_contig_ixn(
            &rpl7b,
            "chrXVI:173150-174703(+)",
            Some("chrXVI:173151-173162;173571-173665;174072-174702(+)".to_owned()),
        );
        test_contig_ixn(
            &rpl7b,
            "chrXVI:173150-174702(+)",
            Some("chrXVI:173151-173162;173571-173665;174072-174702(+)".to_owned()),
        );
        test_contig_ixn(
            &rpl7b,
            "chrXVI:173150-174701(+)",
            Some("chrXVI:173151-173162;173571-173665;174072-174701(+)".to_owned()),
        );
        test_contig_ixn(
            &rpl7b,
            "chrXVI:173000-174500(+)",
            Some("chrXVI:173151-173162;173571-173665;174072-174500(+)".to_owned()),
        );
        test_contig_ixn(
            &rpl7b,
            "chrXVI:173000-174072(+)",
            Some("chrXVI:173151-173162;173571-173665(+)".to_owned()),
        );
        test_contig_ixn(
            &rpl7b,
            "chrXVI:173000-173800(+)",
            Some("chrXVI:173151-173162;173571-173665(+)".to_owned()),
        );
        test_contig_ixn(
            &rpl7b,
            "chrXVI:173000-173666(+)",
            Some("chrXVI:173151-173162;173571-173665(+)".to_owned()),
        );
        test_contig_ixn(
            &rpl7b,
            "chrXVI:173000-173665(+)",
            Some("chrXVI:173151-173162;173571-173665(+)".to_owned()),
        );
        test_contig_ixn(
            &rpl7b,
            "chrXVI:173000-173664(+)",
            Some("chrXVI:173151-173162;173571-173664(+)".to_owned()),
        );
        test_contig_ixn(
            &rpl7b,
            "chrXVI:173000-173600(+)",
            Some("chrXVI:173151-173162;173571-173600(+)".to_owned()),
        );
        test_contig_ixn(
            &rpl7b,
            "chrXVI:173000-173571(+)",
            Some("chrXVI:173151-173162(+)".to_owned()),
        );
        test_contig_ixn(
            &rpl7b,
            "chrXVI:173000-173300(+)",
            Some("chrXVI:173151-173162(+)".to_owned()),
        );
        test_contig_ixn(
            &rpl7b,
            "chrXVI:173000-173155(+)",
            Some("chrXVI:173151-173155(+)".to_owned()),
        );
        test_contig_ixn(&rpl7b, "chrXVI:173000-173100(+)", None);

        test_contig_ixn(
            &rpl7b,
            "chrXVI:173155-174500(+)",
            Some("chrXVI:173155-173162;173571-173665;174072-174500(+)".to_owned()),
        );
        test_contig_ixn(
            &rpl7b,
            "chrXVI:173600-174500(+)",
            Some("chrXVI:173600-173665;174072-174500(+)".to_owned()),
        );
        test_contig_ixn(
            &rpl7b,
            "chrXVI:173155-173600(+)",
            Some("chrXVI:173155-173162;173571-173600(+)".to_owned()),
        );
        test_contig_ixn(
            &rpl7b,
            "chrXVI:173590-173610(+)",
            Some("chrXVI:173590-173610(+)".to_owned()),
        );

        test_contig_ixn(
            &rpl7b,
            "chrXVI:173155-173160(+)",
            Some("chrXVI:173155-173160(+)".to_owned()),
        );
        test_contig_ixn(
            &rpl7b,
            "chrXVI:174400-174500(+)",
            Some("chrXVI:174400-174500(+)".to_owned()),
        );

        test_contig_ixn(&rpl7b, "chrXVI:173200-173300(+)", None);
        test_contig_ixn(&rpl7b, "chrXVI:173800-174000(+)", None);
    }
}<|MERGE_RESOLUTION|>--- conflicted
+++ resolved
@@ -427,11 +427,7 @@
         Self::Strand: Into<ReqStrand> + Copy,
         T: Neg<Output = T> + Copy,
     {
-<<<<<<< HEAD
-        if self.refid != *pos.refid() || pos.pos() < self.start {
-=======
         if (self.refid != *pos.refid()) || pos.pos() < self.start {
->>>>>>> 970532ce
             return None;
         }
 
