// Copyright 2017 Nicholas Ingolia
// Licensed under the MIT license (http://opensource.org/licenses/MIT)
// This file may not be copied, modified, or distributed
// except according to those terms.

//! Positions on a named sequence, e.g., 683,946 on chromosome IV.

use std::convert::Into;
use std::fmt::{self, Display, Formatter};
use std::ops::AddAssign;
use std::ops::Neg;
use std::ops::SubAssign;
use std::str::FromStr;

use regex::Regex;

use crate::annot::contig::Contig;
use crate::annot::loc::Loc;
use crate::annot::*;
use crate::strand::*;

/// Position on a particular, named sequence (e.g. a chromosome).
///
/// Parameterized over the type of the reference sequence identifier
/// and over the strandedness of the position.
///
/// The display format for a `Pos` is _chr:pos(+/-)_. A stranded
/// position must have a _(+)_ or a _(-)_, while an unstranded
/// position does not.
///
/// ```
/// # use bio_types::annot::ParseAnnotError;
/// # fn try_main() -> Result<(), Box<ParseAnnotError>> {
/// use bio_types::annot::pos::Pos;
/// use bio_types::strand::ReqStrand;
/// let start = Pos::new("chrIV".to_owned(), 683946, ReqStrand::Reverse);
/// let start_str = start.to_string();
/// assert_eq!(start_str, "chrIV:683946(-)");
/// let start_str_pos = start_str.parse()?;
/// assert_eq!(start, start_str_pos);
/// # Ok(())
/// # }
/// # fn main() { try_main().unwrap(); }
/// ```
#[derive(Debug, Clone, Hash, PartialEq, Eq)]
pub struct Pos<R, S> {
    refid: R,
    pos: isize,
    strand: S,
}

impl<R, S> Pos<R, S> {
    /// Construct a new sequence position
    ///
    /// ```
    /// use std::rc::Rc;
    /// use bio_types::annot::pos::Pos;
    /// use bio_types::strand::ReqStrand;
    /// let chr = Rc::new("chrIV".to_owned());
    /// let start = Pos::new(chr, 683946, ReqStrand::Reverse);
    /// ```
    pub fn new(refid: R, pos: isize, strand: S) -> Self {
        Pos { refid, pos, strand }
    }

    /// Position on the reference sequence (0-based).
    pub fn pos(&self) -> isize {
        self.pos
    }

    /// Convert into a stranded sequence position on the specified strand
    pub fn into_stranded(self, strand: ReqStrand) -> Pos<R, ReqStrand> {
        Pos {
            refid: self.refid,
            pos: self.pos,
            strand,
        }
    }
}

impl<R, T> AddAssign<T> for Pos<R, ReqStrand>
where
    isize: AddAssign<T>,
    isize: SubAssign<T>,
{
    /// Slide the reference position by an offset on the strand of the
    /// annotation.
    ///
    /// # Arguments
    ///
    /// * `dist` specifies the offset for sliding the position. A
    /// positive `dist` will numerically increase the position for
    /// forward-strand features and decrease it for reverse-strand
    /// features.
    ///
    /// ```
    /// use bio_types::annot::pos::Pos;
    /// use bio_types::strand::ReqStrand;
    /// let mut start = Pos::new("chrIV".to_owned(), 683946, ReqStrand::Reverse);
    /// assert_eq!(start.to_string(), "chrIV:683946(-)");
    /// start += 100;
    /// assert_eq!(start.to_string(), "chrIV:683846(-)");
    /// ```
    fn add_assign(&mut self, dist: T) {
        match self.strand {
            ReqStrand::Forward => self.pos += dist,
            ReqStrand::Reverse => self.pos -= dist,
        }
    }
}

impl<R, T> SubAssign<T> for Pos<R, ReqStrand>
where
    isize: AddAssign<T>,
    isize: SubAssign<T>,
{
    /// Slide the reference position by an offset on the strand of the
    /// annotation.
    ///
    /// # Arguments
    ///
    /// * `dist` specifies the offset for sliding the position. A
    /// positive `dist` will numerically decrease the position for
    /// forward-strand features and increase it for reverse-strand
    /// features.
    ///
    /// ```
    /// use bio_types::annot::pos::Pos;
    /// use bio_types::strand::ReqStrand;
    /// let mut start = Pos::new("chrIV".to_owned(), 683946, ReqStrand::Reverse);
    /// assert_eq!(start.to_string(), "chrIV:683946(-)");
    /// start -= 100;
    /// assert_eq!(start.to_string(), "chrIV:684046(-)");
    /// ```
    fn sub_assign(&mut self, dist: T) {
        match self.strand {
            ReqStrand::Forward => self.pos -= dist,
            ReqStrand::Reverse => self.pos += dist,
        }
    }
}

impl<R, S> Loc for Pos<R, S> {
    type RefID = R;
    type Strand = S;
    fn refid(&self) -> &R {
        &self.refid
    }
    fn start(&self) -> isize {
        self.pos
    }
    fn length(&self) -> usize {
        1
    }
    fn strand(&self) -> S
    where
        S: Copy,
    {
        self.strand
    }

    fn pos_into<T>(&self, pos: &Pos<Self::RefID, T>) -> Option<Pos<(), T>>
    where
        Self::RefID: Eq,
        Self::Strand: Into<ReqStrand> + Copy,
        T: Neg<Output = T> + Copy,
    {
<<<<<<< HEAD
        if self.refid != pos.refid || self.pos != pos.pos {
=======
        if (self.refid != pos.refid) || (self.pos != pos.pos) {
>>>>>>> 970532ce
            None
        } else {
            Some(Pos::new(
                (),
                0,
                self.strand().into().on_strand(pos.strand()),
            ))
        }
    }

    fn pos_outof<Q, T>(&self, pos: &Pos<Q, T>) -> Option<Pos<Self::RefID, T>>
    where
        Self::RefID: Clone,
        Self::Strand: Into<ReqStrand> + Copy,
        T: Neg<Output = T> + Copy,
    {
        if pos.pos == 0 {
            Some(Pos::new(
                self.refid.clone(),
                self.pos,
                self.strand().into().on_strand(pos.strand()),
            ))
        } else {
            None
        }
    }

    fn contig_intersection<T>(&self, contig: &Contig<Self::RefID, T>) -> Option<Self>
    where
        Self::RefID: PartialEq + Clone,
        Self::Strand: Copy,
    {
        if self.refid() != contig.refid() {
            return None;
        }

        if (self.pos >= contig.start()) && (self.pos < (contig.start() + contig.length() as isize))
        {
            Some(self.clone())
        } else {
            None
        }
    }
}

impl<R, S> Same for Pos<R, S>
where
    R: Eq,
    S: Same,
{
    /// Indicate when two positions are the "same" -- when positions
    /// have unknown/unspecified strands they can be the "same" but
    /// not equal.
    fn same(&self, p: &Self) -> bool {
        self.pos == p.pos && self.refid == p.refid && self.strand.same(&p.strand)
    }
}

impl<R, S> Display for Pos<R, S>
where
    R: Display,
    S: Display,
{
    fn fmt(&self, f: &mut Formatter) -> fmt::Result {
        write!(f, "{}:{}{}", self.refid, self.pos, self.strand)
    }
}

impl<R, S> FromStr for Pos<R, S>
where
    R: From<String>,
    S: FromStr<Err = StrandError>,
{
    type Err = ParseAnnotError;

    fn from_str(s: &str) -> Result<Self, Self::Err> {
        lazy_static! {
            static ref POS_RE: Regex = Regex::new(r"^(.*):(\d+)(\([+-]\))?$").unwrap();
        }

        let cap = POS_RE.captures(s).ok_or(ParseAnnotError::BadAnnot)?;

        let strand = cap
            .get(3)
            .map_or("", |m| m.as_str())
            .parse::<S>()
            .map_err(ParseAnnotError::ParseStrand)?;

        Ok(Pos::new(
            R::from(cap[1].to_owned()),
            cap[2].parse::<isize>().map_err(ParseAnnotError::ParseInt)?,
            strand,
        ))
    }
}

impl<R> From<Pos<R, ReqStrand>> for Pos<R, Strand> {
    fn from(x: Pos<R, ReqStrand>) -> Self {
        Pos {
            refid: x.refid,
            pos: x.pos,
            strand: match x.strand {
                ReqStrand::Forward => Strand::Forward,
                ReqStrand::Reverse => Strand::Reverse,
            },
        }
    }
}

impl<R> From<Pos<R, NoStrand>> for Pos<R, Strand> {
    fn from(x: Pos<R, NoStrand>) -> Self {
        Pos {
            refid: x.refid,
            pos: x.pos,
            strand: Strand::Unknown,
        }
    }
}

impl<R> From<Pos<R, Strand>> for Pos<R, NoStrand> {
    fn from(x: Pos<R, Strand>) -> Self {
        Pos {
            refid: x.refid,
            pos: x.pos,
            strand: NoStrand::Unknown,
        }
    }
}

impl<R> From<Pos<R, ReqStrand>> for Pos<R, NoStrand> {
    fn from(x: Pos<R, ReqStrand>) -> Self {
        Pos {
            refid: x.refid,
            pos: x.pos,
            strand: NoStrand::Unknown,
        }
    }
}

/// Default stranded sequence position on a reference sequence named
/// by a `String`.
pub type SeqPosStranded = Pos<String, ReqStrand>;

/// Default unstranded sequence position on a reference sequence named
/// by a `String`
pub type SeqPosUnstranded = Pos<String, NoStrand>;

#[cfg(test)]
mod tests {
    use super::*;

    #[test]
    fn pos_accessors() {
        let start = Pos::new("chrIV".to_owned(), 683946, Strand::Unknown);
        assert_eq!(start.refid(), "chrIV");
        assert_eq!(start.pos(), 683946);
        assert!(start.strand().same(&Strand::Unknown));

        let start = Pos::new("chrIV".to_owned(), 683946, Strand::Reverse);
        assert_eq!(start.refid(), "chrIV");
        assert_eq!(start.pos(), 683946);
        assert!(start.strand().same(&Strand::Reverse));

        let start = Pos::new("chrXV".to_owned(), 493433, Strand::Forward);
        assert_eq!(start.refid(), "chrXV");
        assert_eq!(start.pos(), 493433);
        assert!(start.strand().same(&Strand::Forward));
    }

    #[test]
    fn strand_conversion() {
        let start = "chrIV:683946(-)".parse::<Pos<String, Strand>>().unwrap();
        let start_un: Pos<String, NoStrand> = start.into();
        assert!(start_un.same(&"chrIV:683946".parse::<Pos<String, NoStrand>>().unwrap()));
        let start_re = start_un.into_stranded(ReqStrand::Reverse);
        assert!(start_re.same(&"chrIV:683946(-)".parse::<Pos<String, ReqStrand>>().unwrap()));

        let start = "chrXV:493433(+)".parse::<Pos<String, Strand>>().unwrap();
        let start_un: Pos<String, NoStrand> = start.into();
        assert!(start_un.same(&"chrXV:493433".parse::<Pos<String, NoStrand>>().unwrap()));
        let start_re = start_un.into_stranded(ReqStrand::Forward);
        assert!(start_re.same(&"chrXV:493433(+)".parse::<Pos<String, ReqStrand>>().unwrap()));
    }

    #[test]
    fn string_representation() {
        let start = Pos::new("chrIV".to_owned(), 683946, NoStrand::Unknown);
        assert_eq!(start.to_string(), "chrIV:683946");
        assert!(start.same(&"chrIV:683946".parse::<Pos<String, NoStrand>>().unwrap()));

        let start = Pos::new("chrIV".to_owned(), 683946, Strand::Unknown);
        assert_eq!(start.to_string(), "chrIV:683946");
        assert!(start.same(&"chrIV:683946".parse::<Pos<String, Strand>>().unwrap()));

        let start = Pos::new("chrIV".to_owned(), 683946, Strand::Reverse);
        assert_eq!(start.to_string(), "chrIV:683946(-)");
        assert!(start.same(&"chrIV:683946(-)".parse::<Pos<String, Strand>>().unwrap()));

        let start = Pos::new("chrXV".to_owned(), 493433, Strand::Forward);
        assert_eq!(start.to_string(), "chrXV:493433(+)");
        assert!(start.same(&"chrXV:493433(+)".parse::<Pos<String, Strand>>().unwrap()));

        let start = Pos::new("chrIV".to_owned(), 683946, ReqStrand::Reverse);
        assert_eq!(start.to_string(), "chrIV:683946(-)");
        assert!(start.same(&"chrIV:683946(-)".parse::<Pos<String, ReqStrand>>().unwrap()));

        let start = Pos::new("chrXV".to_owned(), 493433, ReqStrand::Forward);
        assert_eq!(start.to_string(), "chrXV:493433(+)");
        assert!(start.same(&"chrXV:493433(+)".parse::<Pos<String, ReqStrand>>().unwrap()));
    }

    #[test]
    fn loc_impl() {
        let start = Pos::new("chrIV".to_owned(), 683946, ReqStrand::Forward);

        assert_eq!(
            None,
            start.contig_intersection(&Contig::new(
                "chrIV".to_owned(),
                683900,
                40,
                ReqStrand::Forward
            ))
        );
        assert_eq!(
            None,
            start.contig_intersection(&Contig::new(
                "chrV".to_owned(),
                683900,
                100,
                ReqStrand::Forward
            ))
        );
        assert_eq!(
            None,
            start.contig_intersection(&Contig::new(
                "chrIV".to_owned(),
                683950,
                40,
                ReqStrand::Forward
            ))
        );

        assert_eq!(
            Some(start.clone()),
            start.contig_intersection(&Contig::new(
                "chrIV".to_owned(),
                683900,
                100,
                ReqStrand::Forward
            ))
        );
        assert_eq!(
            Some(start.clone()),
            start.contig_intersection(&Contig::new(
                "chrIV".to_owned(),
                683900,
                100,
                ReqStrand::Reverse
            ))
        );

        let rstart = Pos::new("chrIV".to_owned(), 683946, ReqStrand::Reverse);
        assert_eq!(
            Some(rstart.clone()),
            rstart.contig_intersection(&Contig::new(
                "chrIV".to_owned(),
                683900,
                100,
                ReqStrand::Forward
            ))
        );
        assert_eq!(
            Some(rstart.clone()),
            rstart.contig_intersection(&Contig::new(
                "chrIV".to_owned(),
                683900,
                100,
                ReqStrand::Reverse
            ))
        );
    }
}
// chrXV:493433..494470<|MERGE_RESOLUTION|>--- conflicted
+++ resolved
@@ -165,11 +165,7 @@
         Self::Strand: Into<ReqStrand> + Copy,
         T: Neg<Output = T> + Copy,
     {
-<<<<<<< HEAD
-        if self.refid != pos.refid || self.pos != pos.pos {
-=======
         if (self.refid != pos.refid) || (self.pos != pos.pos) {
->>>>>>> 970532ce
             None
         } else {
             Some(Pos::new(
