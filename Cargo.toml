--- conflicted
+++ resolved
@@ -18,13 +18,8 @@
 [dependencies]
 serde = { version = "^1", optional = true, features=["derive"] }
 clap = { version = ">=3.2.0", optional = true, features = ["derive"] }
-<<<<<<< HEAD
-thiserror = "1"
+thiserror = ">=1, <3"
 regex = "1.11"
-=======
-thiserror = ">=1, <3"
-regex = "1.10"
->>>>>>> e502e1b9
 lazy_static = "1.5"
 derive-new = ">=0.6, <0.8"
 petgraph = { version = ">=0.5, <0.7", optional = true }
